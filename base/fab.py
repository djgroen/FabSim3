# -*- coding: utf-8 -*-
#
#
# This source file is part of the FabSim software toolkit, which is
# distributed under the BSD 3-Clause license.
# Please refer to LICENSE for detailed information regarding the
# licensing.
#
# fab.py contains general-purpose FabSim routines.
import threading
from threading import Lock
import base.AsyncThreadingPool
from deploy.templates import *
from deploy.machines import *
from fabric.contrib.project import *
from base.manage_remote_job import *
from base.setup_fabsim import *
from fabric.api import settings
import time
import re
import numpy as np
import yaml
import tempfile
import os.path
import math
from pprint import PrettyPrinter
from pathlib import Path
pp = PrettyPrinter()


mutex = Lock()
mutex_template = Lock()
mutex_env = Lock()
mutex_complete = Lock()
mutex_jobID = Lock()


def get_plugin_path(name, quiet=False):
    """
    Get the local base path of plugin <name>.
    """
    plugin_path = os.path.join(env.localroot, 'plugins', name)

    if not quiet:
        assert os.path.isdir(plugin_path), \
            "The requested plugin %s does not exist (%s).\n \
            you can install it by typing:\n\t \
            fabsim localhost install_plugin:%s" % (name, plugin_path, name)
    return plugin_path


def local_with_stdout(cmd, verbose=False):
    """
    Runs Fabric's local() function, while capturing and returning stdout
    automatically.
    """
    with settings(warn_only=True):
        output = local(cmd, capture=True)
        if verbose:
            print("stdout: %s" % output.stdout)
            print("stderr: %s" % output.stderr)
        return output.stdout


def with_template_job(ensemble_mode=False, label=None):
    """
    Determine a generated job name from environment parameters,
    and then define additional environment parameters based on it.
    """

    # The name is now depending of the label name
    name = template(env.job_name_template)
    if label and not ensemble_mode:
        name = '_'.join((label, name))

    job_results, job_results_local = with_job(name, ensemble_mode, label)

    return job_results, job_results_local


def with_job(name, ensemble_mode=False, label=None):
    """Augment the fabric environment with information regarding a
    particular job name.

    Definitions created:
    job_results: the remote location where job results should be stored
    job_results_local: the local location where job results should be
      stored
    """
    env.name = name
    if not ensemble_mode:
        job_results = env.pather.join(env.results_path, name)
        job_results_local = os.path.join(env.local_results, name)
    else:
        job_results = "%s/RUNS/%s" % (env.pather.join(
            env.results_path, name), label)
        job_results_local = "%s/RUNS/%s" % (os.path.join(
            env.local_results, name), label)

    env.job_results_contents = env.pather.join(job_results, '*')
    env.job_results_contents_local = os.path.join(job_results_local, '*')

    # Template name is now depending of the label of the job when needed
    if label is not None:
        env.job_name_template_sh = "%s_%s.sh" % (name, label)
    else:
        env.job_name_template_sh = "%s.sh" % (name)

    return job_results, job_results_local


def with_template_config():
    """
    Determine the name of a used or generated config from environment
    parameters, and then define additional environment parameters based
    on it.
    """
    with_config(template(env.config_name_template))


def find_config_file_path(name, ExceptWhenNotFound=True):
    path_used = None
    for p in env.local_config_file_path:
        config_file_path = os.path.join(p, name)
        if os.path.exists(config_file_path):
            path_used = config_file_path

    if path_used is None:
        if ExceptWhenNotFound:
            raise Exception(
                "Error: config file directory not found in: ",
                env.local_config_file_path)
        else:
            return False
    return path_used


def with_config(name):
    """
    Internal: augment the fabric environment with information
      regarding a particular configuration name.
    Definitions created:
    job_config_path: the remote location where the config files
      for the job should be stored
    job_config_path_local: the local location where the config files
      for the job may be found
    """
    env.config = name
    env.job_config_path = env.pather.join(env.config_path, name)

    path_used = find_config_file_path(name)

    env.job_config_path_local = os.path.join(path_used)
    env.job_config_contents = env.pather.join(env.job_config_path, '*')
    env.job_config_contents_local = os.path.join(
        env.job_config_path_local, '*')
    # name of the job sh submission script.
    env.job_name_template_sh = template("%s.sh" % env.job_name_template)


def with_profile(name):
    """
    Internal: augment the fabric environment with information
    regarding a particular profile name

    Definitions created:
    job_profile_path: the remote location where the profile should be
      stored
    job_profile_path_local: the local location where the profile files
      may be
    found
    """
    env.profile = name
    env.job_profile_path = env.pather.join(
        env.profiles_path, name)
    env.job_profile_path_local = os.path.join(
        env.local_profiles, name)
    env.job_profile_contents = env.pather.join(
        env.job_profile_path, '*')
    env.job_profile_contents_local = os.path.join(
        env.job_profile_path_local, '*')


@task
def fetch_configs(config=''):
    """
    Fetch config files from the remote, via rsync. Specify a config
    directory, such as 'cylinder' to copy just one config. Config files
    are stored as, e.g. cylinder/config.dat and cylinder/config.xml
    Local path to use is specified in machines_user.json, and should
    normally point to a mount on entropy, i.e.
    /store4/blood/username/config_files
    This method is not intended for normal use, but is useful when the
    local machine cannot have an entropy mount, so that files can be
    copied to a local machine from entropy, and then transferred to the
    compute machine, via 'fab entropy fetch_configs; fab legion
    put_configs'
    """
    with_config(config)
    if env.manual_gsissh:
        local(
            template(
                "globus-url-copy -cd -r -sync \
                gsiftp://$remote/$job_config_path/ \
                file://$job_config_path_local/"
            )
        )
    else:
        local(
            template(
                "rsync -pthrvz $username@$remote:$job_config_path/ \
                $job_config_path_local"
            )
        )


@task
def put_configs(config=''):
    """
    Transfer config files to the remote. For use in launching jobs, via
    rsync. Specify a config directory, such as 'cylinder' to copy just
    one configuration. Config files are stored as, e.g. cylinder/config.dat
    and cylinder/config.xml Local path to find config directories is
    specified in machines_user.json, and should normally point to a mount
    on entropy, i.e. /store4/blood/username/config_files If you can't mount
    entropy, 'fetch_configs' can be useful, via 'fab entropy fetch_configs;
    fab legion put_configs'

    RECENT ADDITION: Added get_setup_fabsim_dirs_string() so that the
    Fabric Directories are now created automatically whenever
    a config file is uploaded.
    """

    with_config(config)
    run(
        template(
            "%s; mkdir -p $job_config_path" % (get_setup_fabsim_dirs_string())
        )
    )
    if env.manual_gsissh:
        local(
            template(
                "globus-url-copy -p 10 -cd -r -sync \
                file://$job_config_path_local/ \
                gsiftp://$remote/$job_config_path/"
            )
        )
    else:
        rsync_project(
            local_dir=env.job_config_path_local + '/',
            remote_dir=env.job_config_path
        )


@task
def put_results(name=''):
    """
    Transfer result files to a remote. Local path to find result
    directories is specified in machines_user.json. This method is not
    intended for normal use, but is useful when the local machine
    cannot have an entropy mount, so that results from a local machine
    can be sent to entropy, via 'fab legion fetch_results; fab entropy
    put_results'
    """
    with_job(name)
    run(template("mkdir -p $job_results"))
    if env.manual_gsissh:
        local(
            template(
                "globus-url-copy -p 10 -cd -r -sync \
                file://$job_results_local/ \
                gsiftp://$remote/$job_results/"))
    else:
        rsync_project(
            local_dir=env.job_results_local + '/',
            remote_dir=env.job_results
        )


@task
def fetch_results(name='', regex='', debug=False):
    """
    Fetch results of remote jobs to local result store. Specify a job
    name to transfer just one job. Local path to store results is
    specified in machines_user.json, and should normally point to a
    mount on entropy, i.e. /store4/blood/username/results.
    If you can't mount entropy, 'put results' can be useful, via
    'fab legion fetch_results; fab entropy put_results'
    """

    if debug:
        pp.pprint(env)
    with_job(name)
    if env.manual_gsissh:
        local(
            template(
                "globus-url-copy -cd -r -sync \
                gsiftp://$remote/$job_results/%s \
                file://$job_results_local/" % regex
            )
        )
    else:
        local(
            template(
                # "rsync -pthrvz --port=$port \
                "rsync -pthrvz -e 'ssh -p $port' \
                $username@$remote:$job_results/%s \
                $job_results_local" % regex
            )
        )


@task
def clear_results(name=''):
    """Completely wipe all result files from the remote."""
    with_job(name)
    run(template('rm -rf $job_results_contents'))


@task
def fetch_profiles(name=''):
    """
    Fetch results of remote jobs to local result store. Specify a job
    name to transfer just one job. Local path to store results is
    specified in machines_user.json, and should normally point to a
    mount on entropy, i.e. /store4/blood/username/results.
    If you can't mount entropy, 'put results' can be useful, via
    'fab legion fetch_results; fab entropy put_results'
    """
    with_profile(name)
    if env.manual_gsissh:
        local(
            template(
                "globus-url-copy -cd -r -sync \
                gsiftp://$remote/$job_profile_path/ \
                file://$job_profile_path_local/"
            )
        )
    else:
        local(
            template(
                "rsync -pthrvz $username@$remote:$job_profile_path/ \
                $job_profile_path_local"
            )
        )


@task
def put_profiles(name=''):
    """
    Transfer result files to a remote. Local path to find result
    directories is specified in machines_user.json. This method is not
    intended for normal use, but is useful when the local machine
    cannot have an entropy mount, so that results from a local machine
    can be sent to entropy, via 'fab legion fetch_results;
    fab entropy put_results'
    """
    with_profile(name)
    run(template("mkdir -p $job_profile_path"))
    if env.manual_gsissh:
        local(
            template("globus-url-copy -p 10 -cd -r -sync \
            file://$job_profile_path_local/ \
            gsiftp://$remote/$job_profile_path/")
        )
    else:
        rsync_project(
            local_dir=env.job_profile_path_local + '/',
            remote_dir=env.job_profile_path
        )

    """
    Returns the commands required to set up the fabric directories. This
    is not in the env, because modifying this is likely to break FabSim
    in most cases. This is stored in an individual function, so that the
    string can be appended in existing commands, reducing the
    performance overhead.
    """
    return(
        'mkdir -p $config_path; mkdir -p $results_path; mkdir -p $scripts_path'
    )

    """
    Sets up directories required for the use of FabSim.
    """
    run(template(get_setup_fabsim_dirs_string()))


def update_environment(*dicts):
    for adict in dicts:
        env.update(adict)


def calc_nodes():
    # If we're not reserving whole nodes, then if we request less than one
    # node's worth of cores, need to keep N<=n
    env.coresusedpernode = env.corespernode
    if int(env.coresusedpernode) > int(env.cores):
        env.coresusedpernode = env.cores
    env.nodes = int(math.ceil(float(env.cores) / float(env.coresusedpernode)))


@task
def get_fabsim_git_hash(verbose=True):
    with settings(warn_only=True):
        return local_with_stdout("git rev-parse HEAD", verbose=True)


@task
def get_fabsim_command_history():
    """
    Parses the bash history, and returns all the instances that contain
    the phrase "fab ".
    """
    return local_with_stdout(
        "cat %s/.bash_history | grep fab" % (env.localhome), verbose=True
    )


def removekey(d, key):
    r = dict(d)
    try:
        del r[key]
    except KeyError as ex:
        pass
    return r


def job(sweep_length=1, *option_dictionaries):
    """
    Internal low level job launcher.
    Parameters for the job are determined from the prepared fabric environment
    Execute a generic job on the remote machine. Use hemelb, regress, or test
    instead.

    Returns the name of the remote results directory.
    """

    # env.fabsim_git_hash = get_fabsim_git_hash()

    env.submit_time = time.strftime('%Y%m%d%H%M%S%f')
    env.ensemble_mode = False  # setting a default before reading in args.

    # Crapy, In the case where job() is call outside run_ensemble
    # and usually only with option_dictionnaries as arg
    if isinstance(sweep_length, dict) and not isinstance(
            option_dictionaries, dict):
        option_dictionaries = [sweep_length]
        sweep_length = 1

    #   Add label, mem, core to env.
    update_environment(*option_dictionaries)
    job_results_dir = {}

    # Save label as local variable since env.label is overwritten by the other
    # threads !
    # all these variable are saved in a dict specific to the thread_id
    job_results_dir[threading.get_ident()] = {}
    job_results_dir[threading.get_ident()].update({'label': ''})
    if 'label' in option_dictionaries[0]:
        job_results_dir[threading.get_ident(
        )]['label'] = option_dictionaries[0]['label']

    # Use this to request more cores than we use, to measure performance
    # without sharing impact
    if env.get('cores_reserved') == 'WholeNode' and env.get('corespernode'):
        env.cores_reserved = (
            (1 + (int(env.cores) - 1) / int(env.corespernode)) *
            env.corespernode
        )
    # If cores_reserved is not specified, temporarily set it based on the
    # same as the number of cores
    # Needs to be temporary if there's another job with a different number
    # of cores which should also be defaulted to.
    with settings(cores_reserved=env.get('cores_reserved') or env.cores):
        # Make sure that prefix and module load definitions are properly
        # updated.
        for i in range(1, int(env.replicas) + 1):

            mutex_template.acquire()
            try:
                job_results, job_results_local = with_template_job(
                    env.ensemble_mode,
                    job_results_dir[threading.get_ident()]['label'])
                job_results_dir[threading.get_ident()].update(
                    {'job_results': job_results})
                if int(env.replicas) > 1:
                    if env.ensemble_mode is False:
                        job_results_dir[threading.get_ident()]['job_results'] \
                            = job_results_dir[threading.get_ident()][
                                'job_results'] + '_replica_' + str(i)

                        job_results_local = job_results_local + \
                            '_replica_' + str(i)
                    else:
                        job_results_dir[threading.get_ident()]['job_results'] \
                            = job_results_dir[threading.get_ident()][
                            'job_results'] + '_' + str(i)
                        job_results_local = job_results_local + '_' + str(i)

            finally:
                mutex_template.release()

            complete_environment()

            calc_nodes()

            if env.node_type:
                env.node_type_restriction = template(
                    env.node_type_restriction_template)

            env['job_name'] = env.name[0:env.max_job_name_chars]

            with settings(cores=1):
                calc_nodes()
                env.run_command_one_proc = template(env.run_command)
            calc_nodes()
            env.run_command = template(env.run_command)

            # Mutex are used here to temporary set global variable
            # that will be used to create env.dest_name.
            # env.dest_name is save as a local variable
            # The script name is now depending of the job label --> Create N
            # script for N jobs
            mutex_template.acquire()
            try:
                # env variables have to be set here to set the template
                env.label = job_results_dir[threading.get_ident()]['label']
                env.job_results = job_results_dir[threading.get_ident(
                )]['job_results']
                env.job_results_local = job_results_local
                if (hasattr(env, 'NoEnvScript') and env.NoEnvScript):
                    job_results_dir[threading.get_ident()].update(
                        {'job_script': script_templates(env.batch_header)})
                    #  Suppose to be in PJM mode --> no multithreading --> env
                    # = ok
                    env.job_script = job_results_dir[
                        threading.get_ident()]['job_script']
                else:
                    job_results_dir[threading.get_ident()].update({
                        'job_script':
                        script_templates(env.batch_header, env.script)
                    })

                job_results_dir[threading.get_ident()].update({
                    'dest_name':
                    env.pather.join(env.scripts_path, env.pather.basename(
                        job_results_dir[threading.get_ident()]['job_script']))}
                )
                destname = job_results_dir[threading.get_ident()]['dest_name']

            finally:
                mutex_template.release()

            put(job_results_dir[threading.get_ident()]['job_script'],
                job_results_dir[threading.get_ident()]['dest_name'])

            run(
                template(
                    "mkdir -p %s && rsync -av --progress \
                    $job_config_path/* %s/ --exclude SWEEP && \
                    cp %s %s"
                    % (job_results_dir[threading.get_ident()]['job_results'],
                        job_results_dir[threading.get_ident()]['job_results'],
                        job_results_dir[threading.get_ident()]['dest_name'],
                        job_results_dir[threading.get_ident()]['job_results'])
                )
            )

            # In ensemble mode, also add run-specific file to the results dir.
            if env.ensemble_mode:
                run(
                    template(
                        "cp -r \
                        $job_config_path/SWEEP/%s/* %s/"
                        % (
                            job_results_dir[threading.get_ident()]['label'],
                            job_results_dir[threading.get_ident()][
                                'job_results']
                        )
                    )
                )
            try:
                del env["passwords"]
            except KeyError:
                pass
            try:
                del env["password"]
            except KeyError:
                pass

            with tempfile.NamedTemporaryFile(mode='r+') as tempf:
                tempf.write(
                    yaml.dump(dict(env))
                )
                tempf.flush()  # Flush the file before we copy it.
                # DEBUG
                # put(tempf.name, env.pather.join(job_results, 'env.yml'))

            run(template("chmod u+x %s" %
                         job_results_dir[threading.get_ident()]['dest_name']))

            # check for PilotJob option is true, DO NOT submit the job directly
            # , only submit PJ script
            if (hasattr(env, 'submit_job') and
                    isinstance(env.submit_job, bool) and
                    env.submit_job is False):

                if ((hasattr(env, 'NoEnvScript') and
                     not env.NoEnvScript) or
                        not hasattr(env, 'NoEnvScript')):
                    # Protect concurrent writting
                    mutex.acquire()
                    try:
                        env.idsID = len(env.submitted_jobs_list) + 1
                        env.idsPath = env.pather.join(
                            job_results_dir[threading.get_ident()]
                            ['job_results'], env.pather.basename(
                                job_results_dir[threading.get_ident()]
                                ['job_script']))
                        env.submitted_jobs_list.append(
                            script_template_content('qcg-PJ-task-template'))
                    finally:
                        mutex.release()

                if (i > int(env.replicas)):
                    return

            if (hasattr(env, 'TestOnly') and env.TestOnly.lower() == 'true'):

                return

<<<<<<< HEAD
            # We don't want to go next during replicas and pjm until the final
            # job
            if not (hasattr(env, 'submit_job') and
                    isinstance(env.submit_job, bool) and
                    env.submit_job is False):

                # Allow option to submit all preparations,
                # but not actually submit the job
                job_info = ''
                if hasattr(env, 'dispatch_jobs_on_localhost') and \
                        isinstance(env.dispatch_jobs_on_localhost, bool) and \
                        env.dispatch_jobs_on_localhost:
                    env.job_script = job_script
                    local(template("$job_dispatch " + env.job_script))
                    print("job dispatch is done locally\n")

                elif not env.get("noexec", False):
                    with cd(job_results_dir[threading.get_ident()]
                            ['job_results']):
                        with prefix(env.run_prefix):
                            run_stdout = run(
                                template("$job_dispatch %s" % job_results_dir[
                                         threading.get_ident()]['dest_name'])
                            )
                            # Get the jobID, Works on Bull cluster, need to
                            # check on others
                            if run_stdout:
                                if len(run_stdout.split()) > 3:
                                    job_info = run_stdout.split()[3]

                if env.remote != 'localhost':
                    mutex_jobID.acquire()
                    try:
                        save_submitted_job_info(jobID=job_info)
                    finally:
                        mutex_jobID.release()

                    print("jobID is stored into : %s\n" % (os.path.join(
                        env.local_jobsDB_path, env.local_jobsDB_filename)))

                print("JOB OUTPUT IS STORED REMOTELY IN: %s:%s " %
                      (env.remote,
                       job_results_dir[threading.get_ident()]['job_results'])
                      )
=======
            # Allow option to submit all preparations, but not actually submit
            # the job

            job_info = ''
            if hasattr(env, 'dispatch_jobs_on_localhost') and \
                    isinstance(env.dispatch_jobs_on_localhost, bool) and \
                    env.dispatch_jobs_on_localhost:
                local(template("$job_dispatch " + env.job_script))
                print("job dispatch is done locally\n")

                '''
                # wait a little bit before fetching the jobID for the
                # just-submitted task
                time.sleep(2)
                save_submitted_job_info()
                print("jobID is stored into : %s\n" % (os.path.join(
                    env.local_jobsDB_path, env.local_jobsDB_filename)))
                '''

            elif not env.get("noexec", False):
                with cd(env.job_results):
                    with prefix(env.run_prefix):
                        # run_stdout is a string :
                        # "Running... dispatch batch job XXXXX" Work on genji
                        run_stdout = run(template("$job_dispatch $dest_name"))
                        # Get the sbatch jobID (if it exists)
                        if run_stdout:
                            if len(run_stdout.split()) > 4:
                                job_info = run_stdout.split()[4]

            if env.remote != 'localhost':
                save_submitted_job_info(jobID=job_info)
                print("jobID is stored into : %s\n" % (os.path.join(
                    env.local_jobsDB_path, env.local_jobsDB_filename)))

            print("JOB OUTPUT IS STORED REMOTELY IN: %s:%s " %
                  (env.remote, env.job_results)
                  )
>>>>>>> d54eaff1

        print("Use `fab %s fetch_results` to copy the results back to %s on\
            localhost." % (env.machine_name, job_results_local)
              )

    if env.get("dumpenv", False) == "True":
        print("DUMPENV mode enabled. Dumping environment:")
        print(env)

    return job_results


@task
def ensemble2campaign(results_dir, campaign_dir, **args):
    """
    Converts FabSim3 ensemble results to EasyVVUQ campaign definition.
    results_dir: FabSim3 results root directory
    campaign_dir: EasyVVUQ root campaign directory.
    """
    update_environment(args)

    local("cp -r %s/RUNS/* %s/runs" % (results_dir, campaign_dir))


@task
def campaign2ensemble(config, campaign_dir, **args):
    """
    Converts an EasyVVUQ campaign run set TO a FabSim3 ensemble definition.
    config: FabSim3 configuration name (will create in top level if
    non-existent, and overwrite existing content).
    campagin_dir: EasyVVUQ root campaign directory.
    """
    update_environment(args)
    config_path = find_config_file_path(config, ExceptWhenNotFound=False)
    if config_path is False:
        local("mkdir -p %s/%s" % (env.local_config_file_path[-1], config))
        config_path = "%s/%s" % (env.local_config_file_path[-1], config)
    sweep_dir = config_path + "/SWEEP"
    local("mkdir -p %s" % (sweep_dir))

    local("cp -r %s/runs/* %s" % (campaign_dir, sweep_dir))


def run_ensemble(config, sweep_dir, **args):
    """
    Map and execute ensemble jobs.
    The job results will be stored with a name pattern as defined in
    the environment,
    e.g. water-abcd1234-legion-256

    config : base config directory to use to define input files,
        e.g. config=water
    sweep_dir : directory containing inputs that will vary per
        ensemble simulation instance.

    These can either be stored as a range of files or as a range of
    subdirectories.
    Keyword arguments:
            input_name_in_config : name of included file once embedded in
                the simulation config.
            cores : number of compute cores to request
            wall_time : wall-time job limit
            memory : memory per node
    """
    update_environment(args)

    if "script" not in env:
        print("ERROR: run_ensemble function has been called,\
               but the parameter 'script' was not specified.")
        sys.exit()

    with_config(config)

    # check for PilotJob option
    if(hasattr(env, 'PilotJob') and env.PilotJob.lower() == 'true'):
        # env.batch_header = "no_batch"
        env.submitted_jobs_list = []
        env.submit_job = False

    sweep_length = 0  # number of runs performed in this sweep

    sweepdir_items = os.listdir(sweep_dir)

    # reorder an exec_first item for priority execution.
    if(hasattr(env, 'exec_first')):
        sweepdir_items.insert(
            0, sweepdir_items.pop(
                sweepdir_items.index(
                    env.exec_first)))

    # Prevention since some laptop doesn't support more than 4 threads
    if int(env.nb_thread) > 4:
        env.nb_thread = 4

    atp = base.AsyncThreadingPool.ATP(ncpu=int(env.nb_thread))

    for item in sweepdir_items:
        if os.path.isdir(os.path.join(sweep_dir, item)):
            sweep_length += 1

            # It's only necessary to do that for the first iteration
            #  The first iteration will create folders to the remote and launch
            # sequentialy the first job
            if sweep_length == 1:
                execute(put_configs, config)
                job(sweep_length, dict(memory='2G',
                                       ensemble_mode=True,
                                       label=item))

            # All the other iteration will launch parallel jobs
            else:
                print(" Start multi threading job")
                atp.run_job(jobID=sweep_length, handler=job,
                            args=(sweep_length,
                                  dict(memory='2G', ensemble_mode=True,
                                       label=item)))

    atp.awaitJobOver()  # Wait for all jobs to be done
    atp.shutdownThreads()

    if sweep_length == 0:
        print(
            "ERROR: no files where found in the sweep_dir of this\
            run_ensemble command."
        )
        print("Sweep dir location: %s" % (sweep_dir))

    elif (hasattr(env, 'PilotJob') and
          env.PilotJob.lower() == 'true'
          ):
        env.submitted_jobs_list = ".".join(
            ["\n\t" + str(i) for i in env.submitted_jobs_list])
        env.batch_header = env.PJ_PYheader
        job(dict(memory='2G', label='PJ_PYheader', NoEnvScript=True), args)
        env.PJ_PATH = env.pather.join(
            env.job_results, env.pather.basename(env.job_script))
        env.PJ_FileName = env.pather.basename(env.job_script)
        env.batch_header = env.PJ_header
        env.submit_job = True
        job(dict(memory='2G', label='PJ_header', NoEnvScript=True), args)


def input_to_range(arg, default):
    ttype = type(default)
    # regexp for a array generator like [1.2:3:0.2]
    gen_regexp = r"\[([\d\.]+):([\d\.]+):([\d\.]+)\]"
    if not arg:
        return [default]
    match = re.match(gen_regexp, str(arg))
    if match:
        vals = list(map(ttype, match.groups()))
        if ttype == int:
            return range(*vals)
        else:
            return np.arange(*vals)
    return [ttype(arg)]


@task
def get_running_location(job=None):
    """
    Returns the node name where a given job is running.
    """
    if job:
        with_job(job)
    env.running_node = run(template("cat $job_results/env_details.asc"))


def manual(cmd):
    # From the fabric wiki, bypass fabric internal ssh control
    commands = env.command_prefixes[:]
    if env.get('cwd'):
        commands.append("cd %s" % env.cwd)
    commands.append(cmd)
    manual_command = " && ".join(commands)
    pre_cmd = "ssh -Y -p %(port)s %(user)s@%(host)s " % env
    local(pre_cmd + "'" + manual_command + "'", capture=False)


def manual_gsissh(cmd):
    # From the fabric wiki, bypass fabric internal ssh control
    commands = env.command_prefixes[:]
    if env.get('cwd'):
        commands.append("cd %s" % env.cwd)
    commands.append(cmd)
    manual_command = " && ".join(commands)
    pre_cmd = "gsissh -t -p %(port)s %(host)s " % env
    local(pre_cmd + "'" + manual_command + "'", capture=False)


def run(cmd):
    if env.manual_gsissh:
        manual_gsissh(cmd)
    elif env.manual_ssh:
        manual(cmd)
    else:
        return fabric.api.run(cmd)


def put(src, dest):
    if env.manual_gsissh:
        if os.path.isdir(src):
            if src[-1] != '/':
                env.manual_src = src + '/'
                env.manual_dest = dest + '/'
        else:
            env.manual_src = src
            env.manual_dest = dest
        local(
            template("globus-url-copy -sync -r -cd -p 10\
                file://$manual_src gsiftp://$host/$manual_dest")
        )
    elif env.manual_ssh:
        env.manual_src = src
        env.manual_dest = dest
        local(template("scp $manual_src $user@$host:$manual_dest"))
    else:
        fabric.api.put(src, dest)


@task
def blackbox(script='ibi.sh', args=''):
    """ black-box script execution. """
    for p in env.local_blackbox_path:
        script_file_path = os.path.join(p, script)
        if os.path.exists(os.path.dirname(script_file_path)):
            local("%s %s" % (script_file_path, args))
            return
    print(
        "FabSim Error: could not find blackbox() script file.\
        FabSim looked for it in the following directories: ",
        env.local_blackbox_path)


@task
def probe(label="undefined"):
    """ Scans a remote site for the presence of certain software. """
    return run("module avail 2>&1 | grep %s" % label)


@task
def archive(prefix, archive_location):
    """ Cleans results directories of core dumps and moves results to
    archive locations. """
    if len(prefix) < 1:
        print("error: no prefix defined.")
        sys.exit()
    print("LOCAL %s %s %s*" % (env.local_results, prefix, archive_location))
    local("rm -f %s/*/core" % (env.local_results))
    local("mv -i %s/%s* %s/" % (env.local_results, prefix, archive_location))
    parent_path = os.sep.join(env.results_path.split(os.sep)[:-1])
    print("REMOTE MOVE: mv %s/%s %s/Backup" %
          (env.results_path, prefix, parent_path))
    run("mkdir -p %s/Backup" % (parent_path))
    run("mv -i %s/%s* %s/Backup/" % (env.results_path, prefix, parent_path))


@task
def print_config(args=''):
    """ Prints local environment """
    for x in env:
        print(x, ':', env[x])


@task
def install_packages(virtual_env='False'):
    """
    Install list of packages defined in deploy/applications.yml
    note : if you got an error on your local machine during the build wheel
    for scipy, like this one
        ERROR: lapack_opt_info:
    Try to install BLAS and LAPACK first. by
    sudo apt-get install libblas-dev liblapack-dev libatlas-base-dev gfortran
    """

    config = yaml.load(
        open(os.path.join(env.localroot, 'deploy', 'applications.yml')),
        Loader=yaml.SafeLoader
    )

    tmp_app_dir = "%s/tmp_app" % (env.localroot)
    local('mkdir -p %s' % (tmp_app_dir))

    for dep in config['packages']:
        local('pip3 download --no-binary=:all: -d %s %s' % (tmp_app_dir, dep))
    add_dep_list_compressed = sorted(Path(tmp_app_dir).iterdir(),
                                     key=lambda f: f.stat().st_mtime)
    for it in range(len(add_dep_list_compressed)):
        add_dep_list_compressed[it] = os.path.basename(
            add_dep_list_compressed[it])

    # Create  directory in the remote machine to store dependency packages
    run(
        template(
            "mkdir -p %s" % env.app_repository
        )
    )

    # Send the dependencies (and the dependencies of dependencies) to the
    # remote machine
    for whl in os.listdir(tmp_app_dir):
        local(
            template(
                "rsync -pthrvz -e 'ssh -p $port'  %s/%s \
                $username@$remote:$app_repository" % (tmp_app_dir, whl)
            )
            # "rsync -pthrvz %s/%s eagle:$app_repository"%(tmp_app_dir, whl)
        )

    # Set required env variable
    env.config = "Install_VECMA_App"
    # env.nodes = 1
    env.nodes = env.cores
    script = os.path.join(tmp_app_dir, "script")
    # Write the Install command in a file
    with open(script, "w") as sc:
        install_dir = "--user"
        if virtual_env == 'True':
            sc.write("if [ ! -d %s ]; then \n\tvirtualenv -p python3 \
                    %s || echo 'WARNING : virtualenv is not installed \
                    or has a problem' \nfi\n\nsource %s/bin/activate\n" %
                     (env.virtual_env_path, env.virtual_env_path,
                      env.virtual_env_path))
            install_dir = ""

        # First install the additional_dependencies
        for dep in reversed(add_dep_list_compressed):
            print(dep)
            if dep.endswith('.zip'):
                sc.write("\nunzip %s/%s -d %s && cd %s/%s \
                        && python3 setup.py install %s"
                         % (env.app_repository, dep, env.app_repository,
                            env.app_repository, dep.replace(".zip", ""),
                            install_dir))
            elif dep.endswith('.tar.gz'):
                sc.write("\ntar xf %s/%s -C %s && cd %s/%s \
                        && python3 setup.py install %s\n"
                         % (env.app_repository, dep, env.app_repository,
                            env.app_repository, dep.replace(".tar.gz", ""),
                            install_dir))

    # Add the tmp_app_dir directory in the local templates path because the
    # script is saved in it
    env.local_templates_path.insert(0, tmp_app_dir)

    install_dict = dict(script="script")
    # env.script = "script"
    update_environment(install_dict)

    # Determine a generated job name from environment parameters
    # and then define additional environment parameters based on it.
    with_template_job()

    # Create job script based on "sbatch header" and script created above in
    # deploy/.jobscript/
    env.job_script = script_templates(env.batch_header_install_app, env.script)

    # Create script's destination path to remote machine based on
    env.dest_name = env.pather.join(
        env.scripts_path, env.pather.basename(env.job_script)
    )

    # Send Install script to remote machine
    put(env.job_script, env.dest_name)
    #
    run(template("mkdir -p $job_results"))
    with cd(env.pather.dirname(env.job_results)):
        run(template("%s %s") % (env.job_dispatch, env.dest_name))

    local('rm -rf %s' % tmp_app_dir)


@task
def install_app(name="", external_connexion='no', virtual_env='False'):
    """
    Install a specific Application through FasbSim3

    """

    config = yaml.load(
        open(os.path.join(env.localroot, 'deploy', 'applications.yml')),
        Loader=yaml.SafeLoader
    )
    info = config[name]

    # Offline cluster installation - --user install
    # Temporary folder
    tmp_app_dir = "%s/tmp_app" % (env.localroot)
    local('mkdir -p %s' % (tmp_app_dir))

    # First download all the additional dependencies
    for dep in info['additional_dependencies']:
        local('pip3 download --no-binary=:all: -d %s %s' % (tmp_app_dir, dep))
    add_dep_list_compressed = sorted(Path(tmp_app_dir).iterdir(),
                                     key=lambda f: f.stat().st_mtime)
    for it in range(len(add_dep_list_compressed)):
        add_dep_list_compressed[it] = os.path.basename(
            add_dep_list_compressed[it])

    # Download all the dependencies of the application
    # This first method should download all the dependencies needed
    # but for the local plateform !
    # --> Possible Issue during the installation in the remote
    # (it's not a cross-plateform install yet)
    local('pip3 download --no-binary=:all: -d %s git+%s' %
          (tmp_app_dir, info['repository']))

    # Create  directory in the remote machine to store dependency packages
    run(
        template(
            "mkdir -p %s" % env.app_repository
        )
    )
    # Send the dependencies (and the dependencies of dependencies) to the
    # remote machine
    for whl in os.listdir(tmp_app_dir):
        local(
            template(
                "rsync -pthrvz -e 'ssh -p $port'  %s/%s \
                $username@$remote:$app_repository" % (tmp_app_dir, whl)
            )
            # "rsync -pthrvz %s/%s eagle:$app_repository"%(tmp_app_dir, whl)
        )

    # Set required env variable
    env.config = "Install_VECMA_App"
    # env.nodes = 1
    env.nodes = env.cores
    script = os.path.join(tmp_app_dir, "script")
    # Write the Install command in a file
    with open(script, "w") as sc:
        install_dir = "--user"
        if virtual_env == 'True':
            # It seems some version of python/virtualenv doesn't support
            # the option --no-download. So there is sometime a problem :
            # from pip import main
            # ImportError: cannot import name 'main'
            #
            # TODO Check python version and raised a Warning if not the
            # right version ?
            # TODO
            sc.write("if [ ! -d %s ]; then \n\tvirtualenv -p python3 \
                    %s || echo 'WARNING : virtualenv is not installed \
                    or has a problem' \nfi\n\nsource %s/bin/activate\n" %
                     (env.virtual_env_path, env.virtual_env_path,
                      env.virtual_env_path))
            install_dir = ""

        # First install the additional_dependencies
        for dep in reversed(add_dep_list_compressed):
            print(dep)
            if dep.endswith('.zip'):
                sc.write("\nunzip %s/%s -d %s && cd %s/%s \
                        && python3 setup.py install %s"
                         % (env.app_repository, dep, env.app_repository,
                            env.app_repository, dep.replace(".zip", ""),
                            install_dir))
            elif dep.endswith('.tar.gz'):
                sc.write("\ntar xf %s/%s -C %s && cd %s/%s \
                        && python3 setup.py install %s\n"
                         % (env.app_repository, dep, env.app_repository,
                            env.app_repository, dep.replace(".tar.gz", ""),
                            install_dir))

        sc.write("pip3 install --no-index --find-links=file:%s %s/%s-%s.zip %s \
                || pip3 install --no-index --find-links=file:%s %s/%s-%s.zip"
                 % (env.app_repository, env.app_repository,
                    info['name'], info['version'],
                    install_dir, env.app_repository,
                    env.app_repository, info['name'], info['version']))

    # Add the tmp_app_dir directory in the local templates path because the
    # script is saved in it
    env.local_templates_path.insert(0, tmp_app_dir)

    install_dict = dict(script="script")
    # env.script = "script"
    update_environment(install_dict)

    # Determine a generated job name from environment parameters
    # and then define additional environment parameters based on it.
    with_template_job()

    # Create job script based on "sbatch header" and script created above in
    # deploy/.jobscript/
    env.job_script = script_templates(env.batch_header_install_app, env.script)

    # Create script's destination path to remote machine based on
    run(template("mkdir -p $scripts_path"))
    env.dest_name = env.pather.join(
        env.scripts_path, env.pather.basename(env.job_script)
    )

    # Send Install script to remote machine
    put(env.job_script, env.dest_name)
    #
    run(template("mkdir -p $job_results"))

    with cd(env.pather.dirname(env.job_results)):
        run(template("%s %s") % (env.job_dispatch, env.dest_name))

    local('rm -rf %s' % tmp_app_dir)<|MERGE_RESOLUTION|>--- conflicted
+++ resolved
@@ -630,7 +630,6 @@
 
                 return
 
-<<<<<<< HEAD
             # We don't want to go next during replicas and pjm until the final
             # job
             if not (hasattr(env, 'submit_job') and
@@ -675,46 +674,6 @@
                       (env.remote,
                        job_results_dir[threading.get_ident()]['job_results'])
                       )
-=======
-            # Allow option to submit all preparations, but not actually submit
-            # the job
-
-            job_info = ''
-            if hasattr(env, 'dispatch_jobs_on_localhost') and \
-                    isinstance(env.dispatch_jobs_on_localhost, bool) and \
-                    env.dispatch_jobs_on_localhost:
-                local(template("$job_dispatch " + env.job_script))
-                print("job dispatch is done locally\n")
-
-                '''
-                # wait a little bit before fetching the jobID for the
-                # just-submitted task
-                time.sleep(2)
-                save_submitted_job_info()
-                print("jobID is stored into : %s\n" % (os.path.join(
-                    env.local_jobsDB_path, env.local_jobsDB_filename)))
-                '''
-
-            elif not env.get("noexec", False):
-                with cd(env.job_results):
-                    with prefix(env.run_prefix):
-                        # run_stdout is a string :
-                        # "Running... dispatch batch job XXXXX" Work on genji
-                        run_stdout = run(template("$job_dispatch $dest_name"))
-                        # Get the sbatch jobID (if it exists)
-                        if run_stdout:
-                            if len(run_stdout.split()) > 4:
-                                job_info = run_stdout.split()[4]
-
-            if env.remote != 'localhost':
-                save_submitted_job_info(jobID=job_info)
-                print("jobID is stored into : %s\n" % (os.path.join(
-                    env.local_jobsDB_path, env.local_jobsDB_filename)))
-
-            print("JOB OUTPUT IS STORED REMOTELY IN: %s:%s " %
-                  (env.remote, env.job_results)
-                  )
->>>>>>> d54eaff1
 
         print("Use `fab %s fetch_results` to copy the results back to %s on\
             localhost." % (env.machine_name, job_results_local)
