# -*- coding: utf-8 -*-
#
#
# This source file is part of the FabSim software toolkit, which is
# distributed under the BSD 3-Clause license.
# Please refer to LICENSE for detailed information regarding the
# licensing.
#
# fab.py contains general-purpose FabSim routines.

from deploy.templates import *
from deploy.machines import *
from fabric.contrib.project import *
from base.manage_remote_job import *
from base.setup_fabsim import *
from fabric.api import settings
from xml.etree import ElementTree
import time
import re
import numpy as np
import yaml
import tempfile
import os.path
import subprocess
import math
from pprint import PrettyPrinter
pp = PrettyPrinter()


def get_plugin_path(name):
    """
    Get the local base path of plugin <name>.
    """
    return os.path.join(env.localroot, 'plugins', name)


def local_with_stdout(cmd, verbose=False):
    """
    Runs Fabric's local() function, while capturing and returning stdout
    automatically.
    """
    with settings(warn_only=True):
        output = local(cmd, capture=True)
        if verbose:
            print("stdout: %s" % output.stdout)
            print("stderr: %s" % output.stderr)
        return output.stdout


def with_template_job(ensemble_mode=False):
    """
    Determine a generated job name from environment parameters,
    and then define additional environment parameters based on it.
    """
    name = template(env.job_name_template)
    if env.get('label') and not ensemble_mode:
        name = '_'.join((env['label'], name))
    with_job(name, ensemble_mode)


def with_job(name, ensemble_mode=False):
    """Augment the fabric environment with information regarding a
    particular job name.

    Definitions created:
    job_results: the remote location where job results should be stored
    job_results_local: the local location where job results should be
      stored
    """
    env.name = name
    if not ensemble_mode:
        env.job_results = env.pather.join(env.results_path, name)
        env.job_results_local = os.path.join(env.local_results, name)
    else:
        env.job_results = "%s/RUNS/%s" % (env.pather.join(
            env.results_path, name), env.label)
        env.job_results_local = "%s/RUNS/%s" % (os.path.join(
            env.local_results, name), env.label)

    env.job_results_contents = env.pather.join(env.job_results, '*')
    env.job_results_contents_local = os.path.join(env.job_results_local, '*')


def with_template_config():
    """
    Determine the name of a used or generated config from environment
    parameters, and then define additional environment parameters based
    on it.
    """
    with_config(template(env.config_name_template))


def find_config_file_path(name, ExceptWhenNotFound=True):
    path_used = None
    for p in env.local_config_file_path:
        config_file_path = os.path.join(p, name)
        if os.path.exists(config_file_path):
            path_used = config_file_path

    if path_used is None:
        if ExceptWhenNotFound:
            raise Exception(
                "Error: config file directory not found in: ",
                env.local_config_file_path
                )
        else:
            return False
    return path_used


def with_config(name):
    """Internal: augment the fabric environment with information
      regarding a particular configuration name.
    Definitions created:
    job_config_path: the remote location where the config files
      for the job should be stored
    job_config_path_local: the local location where the config files
      for the job may be found
    """
    env.config = name
    env.job_config_path = env.pather.join(env.config_path, name)

    path_used = find_config_file_path(name)

    env.job_config_path_local = os.path.join(path_used)
    env.job_config_contents = env.pather.join(env.job_config_path, '*')
    env.job_config_contents_local = os.path.join(
        env.job_config_path_local, '*'
        )
    # name of the job sh submission script.
    env.job_name_template_sh = template("%s.sh" % env.job_name_template)


def with_profile(name):
    """Internal: augment the fabric environment with information
    regarding a particular profile name

    Definitions created:
    job_profile_path: the remote location where the profile should be
      stored
    job_profile_path_local: the local location where the profile files
      may be
    found
    """
    env.profile = name
    env.job_profile_path = env.pather.join(
        env.profiles_path, name
        )
    env.job_profile_path_local = os.path.join(
        env.local_profiles, name
        )
    env.job_profile_contents = env.pather.join(
        env.job_profile_path, '*'
        )
    env.job_profile_contents_local = os.path.join(
        env.job_profile_path_local, '*'
        )


@task
def fetch_configs(config=''):
    """
    Fetch config files from the remote, via rsync. Specify a config
    directory, such as 'cylinder' to copy just one config. Config files
    are stored as, e.g. cylinder/config.dat and cylinder/config.xml
    Local path to use is specified in machines_user.json, and should
    normally point to a mount on entropy, i.e.
    /store4/blood/username/config_files
    This method is not intended for normal use, but is useful when the
    local machine cannot have an entropy mount, so that files can be
    copied to a local machine from entropy, and then transferred to the
    compute machine, via 'fab entropy fetch_configs; fab legion
    put_configs'
    """
    with_config(config)
    if env.manual_gsissh:
        local(
            template(
                "globus-url-copy -cd -r -sync \
                gsiftp://$remote/$job_config_path/ \
                file://$job_config_path_local/"
                )
            )
    else:
        local(
            template(
                "rsync -pthrvz $username@$remote:$job_config_path/ \
                $job_config_path_local"
                )
            )


@task
def put_configs(config=''):
    """
    Transfer config files to the remote. For use in launching jobs, via
    rsync. Specify a config directory, such as 'cylinder' to copy just
    one configuration. Config files are stored as, e.g. cylinder/config.dat
    and cylinder/config.xml Local path to find config directories is
    specified in machines_user.json, and should normally point to a mount
    on entropy, i.e. /store4/blood/username/config_files If you can't mount
    entropy, 'fetch_configs' can be useful, via 'fab entropy fetch_configs;
    fab legion put_configs'

    RECENT ADDITION: Added get_setup_fabsim_dirs_string() so that the
    Fabric Directories are now created automatically whenever
    a config file is uploaded.
    """

    with_config(config)
    run(
        template(
            "%s; mkdir -p $job_config_path" % (get_setup_fabsim_dirs_string())
            )
        )
    if env.manual_gsissh:
        local(
            template(
                "globus-url-copy -p 10 -cd -r -sync \
                file://$job_config_path_local/ \
                gsiftp://$remote/$job_config_path/"
                )
            )
    else:
        rsync_project(
            local_dir=env.job_config_path_local + '/',
            remote_dir=env.job_config_path
            )


@task
def put_results(name=''):
    """
    Transfer result files to a remote. Local path to find result
    directories is specified in machines_user.json. This method is not
    intended for normal use, but is useful when the local machine
    cannot have an entropy mount, so that results from a local machine
    can be sent to entropy, via 'fab legion fetch_results; fab entropy
    put_results'
    """
    with_job(name)
    run(template("mkdir -p $job_results"))
    if env.manual_gsissh:
        local(
            template(
                "globus-url-copy -p 10 -cd -r -sync \
                file://$job_results_local/ \
                gsiftp://$remote/$job_results/"))
    else:
        rsync_project(
            local_dir=env.job_results_local + '/',
            remote_dir=env.job_results
            )


@task
def fetch_results(name='', regex='', debug=False):
    """
    Fetch results of remote jobs to local result store. Specify a job
    name to transfer just one job. Local path to store results is
    specified in machines_user.json, and should normally point to a
    mount on entropy, i.e. /store4/blood/username/results.
    If you can't mount entropy, 'put results' can be useful, via
    'fab legion fetch_results; fab entropy put_results'
    """

    if debug:
        pp.pprint(env)
    with_job(name)
    if env.manual_gsissh:
        local(
            template(
                "globus-url-copy -cd -r -sync \
                gsiftp://$remote/$job_results/%s \
                file://$job_results_local/" % regex
                )
            )
    else:
        local(
            template(
                "rsync -pthrvz $username@$remote:$job_results/%s \
                $job_results_local" % regex
                )
            )


@task
def clear_results(name=''):
    """Completely wipe all result files from the remote."""
    with_job(name)
    run(template('rm -rf $job_results_contents'))


@task
def fetch_profiles(name=''):
    """
    Fetch results of remote jobs to local result store. Specify a job
    name to transfer just one job. Local path to store results is
    specified in machines_user.json, and should normally point to a
    mount on entropy, i.e. /store4/blood/username/results.
    If you can't mount entropy, 'put results' can be useful, via
    'fab legion fetch_results; fab entropy put_results'
    """
    with_profile(name)
    if env.manual_gsissh:
        local(
            template(
                "globus-url-copy -cd -r -sync \
                gsiftp://$remote/$job_profile_path/ \
                file://$job_profile_path_local/"
                )
            )
    else:
        local(
            template(
                "rsync -pthrvz $username@$remote:$job_profile_path/ \
                $job_profile_path_local"
                )
            )


@task
def put_profiles(name=''):
    """
    Transfer result files to a remote. Local path to find result
    directories is specified in machines_user.json. This method is not
    intended for normal use, but is useful when the local machine
    cannot have an entropy mount, so that results from a local machine
    can be sent to entropy, via 'fab legion fetch_results;
    fab entropy put_results'
    """
    with_profile(name)
    run(template("mkdir -p $job_profile_path"))
    if env.manual_gsissh:
        local(
            template("globus-url-copy -p 10 -cd -r -sync \
            file://$job_profile_path_local/ \
            gsiftp://$remote/$job_profile_path/")
            )
    else:
        rsync_project(
            local_dir=env.job_profile_path_local + '/',
            remote_dir=env.job_profile_path
            )

    """
    Returns the commands required to set up the fabric directories. This
    is not in the env, because modifying this is likely to break FabSim
    in most cases. This is stored in an individual function, so that the
    string can be appended in existing commands, reducing the
    performance overhead.
    """
    return(
        'mkdir -p $config_path; mkdir -p $results_path; mkdir -p $scripts_path'
        )

    """
    Sets up directories required for the use of FabSim.
    """
    """
    Creates the necessary fab dirs remotely.
    """
    run(template(get_setup_fabsim_dirs_string()))


def update_environment(*dicts):
    for adict in dicts:
        env.update(adict)


def calc_nodes():
    # If we're not reserving whole nodes, then if we request less than one
    # node's worth of cores, need to keep N<=n
    env.coresusedpernode = env.corespernode
    if int(env.coresusedpernode) > int(env.cores):
        env.coresusedpernode = env.cores
    env.nodes = int(math.ceil(float(env.cores) / float(env.coresusedpernode)))


@task
def get_fabsim_git_hash(verbose=True):
    with settings(warn_only=True):
        return local_with_stdout("git rev-parse HEAD", verbose=True)


@task
def get_fabsim_command_history():
    """
    Parses the bash history, and returns all the instances that contain
    the phrase "fab ".
    """
    return local_with_stdout(
        "cat %s/.bash_history | grep fab" % (env.localhome), verbose=True
        )


def removekey(d, key):
    r = dict(d)
    try:
        del r[key]
    except KeyError as ex:
        pass
    return r


def job(*option_dictionaries):
    """
    Internal low level job launcher.
    Parameters for the job are determined from the prepared fabric environment
    Execute a generic job on the remote machine. Use hemelb, regress, or test
    instead.
    """

    env.fabsim_git_hash = get_fabsim_git_hash()

    env.submit_time = time.strftime('%Y%m%d%H%M%S')
    time.sleep(0.5)
    env.ensemble_mode = False  # setting a default before reading in args.
    update_environment(*option_dictionaries)
    with_template_job(env.ensemble_mode)
    # Use this to request more cores than we use, to measure performance
    # without sharing impact
    if env.get('cores_reserved') == 'WholeNode' and env.get('corespernode'):
        env.cores_reserved = (
            (1 + (int(env.cores) - 1) / int(env.corespernode)) *
            env.corespernode
            )
    # If cores_reserved is not specified, temporarily set it based on the
    # same as the number of cores
    # Needs to be temporary if there's another job with a different number
    # of cores which should also be defaulted to.
    with settings(cores_reserved=env.get('cores_reserved') or env.cores):
        # Make sure that prefix and module load definitions are properly
        # updated.
        complete_environment()

        calc_nodes()
        if env.node_type:
            env.node_type_restriction = template(
                env.node_type_restriction_template
                )
        env['job_name'] = env.name[0:env.max_job_name_chars]
        with settings(cores=1):
            calc_nodes()
            env.run_command_one_proc = template(env.run_command)
        calc_nodes()
        env.run_command = template(env.run_command)
        env.job_script = script_templates(env.batch_header, env.script)

        env.dest_name = env.pather.join(
            env.scripts_path, env.pather.basename(env.job_script)
            )
        put(env.job_script, env.dest_name)

        # Store previous fab commands in bash history.
        env.fabsim_command_history = get_fabsim_command_history()

        # Make directory, copy input files and job script to results directory
        run(
            template(
                "mkdir -p $job_results && rsync -av --progress \
                $job_config_path/* $job_results/ --exclude SWEEP && \
                cp $dest_name $job_results"
                )
            )

        # In ensemble mode, also add run-specific file to the results dir.
        if env.ensemble_mode:
            run(
                template(
                    "cp -r \
                    $job_config_path/SWEEP/$label/* $job_results/"
                    )
                )

        try:
            del env["passwords"]
        except KeyError:
            pass
        try:
            del env["password"]
        except KeyError:
            pass

        with tempfile.NamedTemporaryFile(mode='r+') as tempf:
            tempf.write(
                yaml.dump(dict(env))
                )
            tempf.flush()  # Flush the file before we copy it.
            put(tempf.name, env.pather.join(env.job_results, 'env.yml'))
        run(template("chmod u+x $dest_name"))
        # Allow option to submit all preparations, but not actually submit
        # the job

        if hasattr(env, 'dispatch_jobs_on_localhost') \
                and isinstance(env.dispatch_jobs_on_localhost, bool) \
                and env.dispatch_jobs_on_localhost:
            local(template("$job_dispatch " + env.job_script))
            print("job dispatch is done locally\n")
        elif not env.get("noexec", False):
            with cd(env.job_results):
                with prefix(env.run_prefix):
                    run(template("$job_dispatch $dest_name"))
        print(
            "JOB OUTPUT IS STORED REMOTELY IN: %s:%s " %
            (env.remote, env.job_results)
            )
        print(
            "Use `fab %s fetch_results` to copy the results back to %s on\
            localhost." %
            (env.machine_name, env.job_results_local)
            )
    if env.get("dumpenv", False) == "True":
        print("DUMPENV mode enabled. Dumping environment:")
        print(env)


@task
def campaign2ensemble(config, campaign_dir, **args):
    """
    Converts an EasyVVUQ campaign run set TO a FabSim3 ensemble definition.
    config: FabSim3 configuration name (will create in top level if
    non-existent, and overwrite existing content).
    campagin_dir: EasyVVUQ root campaign directory.
    """
    update_environment(args)
    config_path = find_config_file_path(config, ExceptWhenNotFound=False)
    if config_path is False:
<<<<<<< HEAD
        local("mkdir -p %s/%s/SWEEP" % (env.local_config_file_path[-1],
              config))
=======
        local("mkdir -p %s/%s" % (env.local_config_file_path[-1], config))
>>>>>>> 27d50df2
        config_path = "%s/%s" % (env.local_config_file_path[-1], config)
    sweep_dir = config_path + "/SWEEP"
    local("mkdir -p %s" % (sweep_dir))

    local("cp -r %s/runs/* %s" % (campaign_dir, sweep_dir))


def run_ensemble(config, sweep_dir, **args):
    """Map and execute ensemble jobs.
    The job results will be stored with a name pattern as defined in
    the environment,
    e.g. water-abcd1234-legion-256

    config : base config directory to use to define input files,
        e.g. config=water
    sweep_dir : directory containing inputs that will vary per
        ensemble simulation instance.

    These can either be stored as a range of files or as a range of
    subdirectories.
    Keyword arguments:
            input_name_in_config : name of included file once embedded in
                the simulation config.
            cores : number of compute cores to request
            wall_time : wall-time job limit
            memory : memory per node
    """
    update_environment(args)

    if "script" not in env:
        print("ERROR: run_ensemble function has been called,\
               but the parameter 'script' was not specified.")
        sys.exit()

    with_config(config)

    sweep_length = 0  # number of runs performed in this sweep

    for item in os.listdir(sweep_dir):
        if os.path.isdir(os.path.join(sweep_dir, item)):
            sweep_length += 1
            execute(put_configs, config)
            job(dict(wall_time='0:15:0', memory='2G', ensemble_mode=True,
                label=item), args)
    if sweep_length == 0:
        print(
            "ERROR: no files where found in the sweep_dir of this\
            run_ensemble command."
            )
        print("Sweep dir location: %s" % (sweep_dir))


def input_to_range(arg, default):
    ttype = type(default)
    # regexp for a array generator like [1.2:3:0.2]
    gen_regexp = "\[([\d\.]+):([\d\.]+):([\d\.]+)\]"
    if not arg:
        return [default]
    match = re.match(gen_regexp, str(arg))
    if match:
        vals = list(map(ttype, match.groups()))
        if ttype == int:
            return range(*vals)
        else:
            return np.arange(*vals)
    return [ttype(arg)]


@task
def get_running_location(job=None):
    """
    Returns the node name where a given job is running.
    """
    if job:
        with_job(job)
    env.running_node = run(template("cat $job_results/env_details.asc"))


def manual(cmd):
    # From the fabric wiki, bypass fabric internal ssh control
    commands = env.command_prefixes[:]
    if env.get('cwd'):
        commands.append("cd %s" % env.cwd)
    commands.append(cmd)
    manual_command = " && ".join(commands)
    pre_cmd = "ssh -Y -p %(port)s %(user)s@%(host)s " % env
    local(pre_cmd + "'" + manual_command + "'", capture=False)


def manual_gsissh(cmd):
    # From the fabric wiki, bypass fabric internal ssh control
    commands = env.command_prefixes[:]
    if env.get('cwd'):
        commands.append("cd %s" % env.cwd)
    commands.append(cmd)
    manual_command = " && ".join(commands)
    pre_cmd = "gsissh -t -p %(port)s %(host)s " % env
    local(pre_cmd + "'" + manual_command + "'", capture=False)


def run(cmd):
    if env.manual_gsissh:
        return manual_gsissh(cmd)
    elif env.manual_ssh:
        return manual(cmd)
    else:
        return fabric.api.run(cmd)


def put(src, dest):
    if env.manual_gsissh:
        if os.path.isdir(src):
            if src[-1] != '/':
                env.manual_src = src + '/'
                env.manual_dest = dest + '/'
        else:
            env.manual_src = src
            env.manual_dest = dest
        local(
            template(
                "globus-url-copy -sync -r -cd -p 10\
                file://$manual_src gsiftp://$host/$manual_dest"
                )
            )
    elif env.manual_ssh:
        env.manual_src = src
        env.manual_dest = dest
        local(template("scp $manual_src $user@$host:$manual_dest"))
    else:
        fabric.api.put(src, dest)


@task
def blackbox(script='ibi.sh', args=''):
    """ black-box script execution. """
    for p in env.local_blackbox_path:
        script_file_path = os.path.join(p, script)
        if os.path.exists(os.path.dirname(script_file_path)):
            local("%s %s" % (script_file_path, args))
            return
    print(
        "FabSim Error: could not find blackbox() script file.\
        FabSim looked for it in the following directories: ",
        env.local_blackbox_path
        )


@task
def probe(label="undefined"):
    """ Scans a remote site for the presence of certain software. """
    return run("module avail 2>&1 | grep %s" % label)


@task
def archive(prefix, archive_location):
    """ Cleans results directories of core dumps and moves results to
    archive locations. """
    if len(prefix) < 1:
        print("error: no prefix defined.")
        sys.exit()
    print("LOCAL %s %s %s*" % (env.local_results, prefix, archive_location))
    local("rm -f %s/*/core" % (env.local_results))
    local("mv -i %s/%s* %s/" % (env.local_results, prefix, archive_location))
    parent_path = os.sep.join(env.results_path.split(os.sep)[:-1])
    print(
        "REMOTE MOVE: mv %s/%s %s/Backup" % (
            env.results_path, prefix, parent_path
            )
        )
    run("mkdir -p %s/Backup" % (parent_path))
    run(
        "mv -i %s/%s* %s/Backup/" % (env.results_path, prefix, parent_path)
        )


@task
def print_config(args=''):
    """ Prints local environment """
    for x in env:
        print(x, ':', env[x])<|MERGE_RESOLUTION|>--- conflicted
+++ resolved
@@ -526,12 +526,7 @@
     update_environment(args)
     config_path = find_config_file_path(config, ExceptWhenNotFound=False)
     if config_path is False:
-<<<<<<< HEAD
-        local("mkdir -p %s/%s/SWEEP" % (env.local_config_file_path[-1],
-              config))
-=======
         local("mkdir -p %s/%s" % (env.local_config_file_path[-1], config))
->>>>>>> 27d50df2
         config_path = "%s/%s" % (env.local_config_file_path[-1], config)
     sweep_dir = config_path + "/SWEEP"
     local("mkdir -p %s" % (sweep_dir))
