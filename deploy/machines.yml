--- conflicted
+++ resolved
@@ -66,15 +66,11 @@
   
   # Default location for templates.
   local_templates_path: ["$localroot/deploy/templates"]
-<<<<<<< HEAD
+
+  # Default command syntax for getting the job status.
   stat: "qstat -u $username"
-=======
-  
-  # Default command to query the job status on the remote machine.
-  stat: qstat
-  
-  # Default command to cancel a job running remotely.
->>>>>>> ad5400f9
+  
+  # Default command for cancelling jobs.
   cancel_job_command: "qdel"
   
   # Default arguments to LAMMPS - OBSOLETE?
