--- conflicted
+++ resolved
@@ -22,9 +22,4 @@
 ## Do not use with mem-per-cpu flag.
 #SBATCH --mem=$memory
 
-<<<<<<< HEAD
 #SBATCH --partition=fast
-=======
-## Request a specific partition ("queue") for the resource allocation
-#SBATCH --partition=$partition_name
->>>>>>> 6486d777
