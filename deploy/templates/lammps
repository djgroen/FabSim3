--- conflicted
+++ resolved
@@ -9,13 +9,7 @@
 cd $job_results
 $run_prefix
 rm -rf results
-<<<<<<< HEAD
-cp $job_config_path/* .
 
+cp -r $job_config_path/* .
 /usr/bin/env > env.log
-
-$run_command $lammps_exec < in.CG.lammps > log.lammps
-=======
-cp -r $job_config_path/* .
-$run_command $lammps_exec $lammps_args < in.CG.lammps > log.lammps
->>>>>>> 45a4da5d
+$run_command $lammps_exec $lammps_args < in.CG.lammps > log.lammps