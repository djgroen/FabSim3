--- conflicted
+++ resolved
@@ -469,15 +469,9 @@
   # all required files at runtime, must be on the /work filesystem, 
   # in ARCHER2, there is not access to /home on compute side
   home_path_template: "/work/$project/$project/$username"   
-<<<<<<< HEAD
   modules:
     all: ["load cray-python"]
   run_prefix_commands: ["export PYTHONUSERBASE=/work/$project/$project/$username/.local", "export PATH=$PYTHONUSERBASE/bin:$PATH", "export PYTHONPATH=$PYTHONUSERBASE/lib/python3.8/site-packages:$PYTHONPATH"]
-=======
-  run_command: "srun -n $cores"
-  modules:
-          loaded: ["cray-python"]
->>>>>>> f65132d7
 
 marenostrum4:
   <<: *Eagle_Default_Config
